#  Copyright Amazon.com, Inc. or its affiliates. All Rights Reserved.
#
#  Licensed under the Apache License, Version 2.0 (the "License"). You may not use this file except in compliance
#  with the License. A copy of the License is located at
#
#      http://www.apache.org/licenses/LICENSE-2.0
#
#  or in the 'license' file accompanying this file. This file is distributed on an 'AS IS' BASIS, WITHOUT WARRANTIES
#  OR CONDITIONS OF ANY KIND, express or implied. See the License for the specific language governing permissions
#  and limitations under the License.

from ideasdk.protocols import AwsClientProviderProtocol
from ideasdk.aws.aws_endpoints import AwsEndpoints
from ideasdk.aws.instance_metadata_util import InstanceMetadataUtil
from ideadatamodel import SocaBaseModel, exceptions
from ideasdk.utils import Utils

from threading import RLock
from typing import List, Dict, Any, Optional, Set
import botocore.exceptions
from botocore.client import Config
from botocore.credentials import DeferredRefreshableCredentials

AWS_CLIENT_S3 = 's3'
AWS_CLIENT_EC2 = 'ec2'
AWS_CLIENT_LAMBDA = 'lambda'
AWS_CLIENT_ELBV2 = 'elbv2'
AWS_CLIENT_IAM = 'iam'
AWS_CLIENT_CLOUDFORMATION = 'cloudformation'
AWS_CLIENT_AUTOSCALING = 'autoscaling'
AWS_CLIENT_APPLICATION_AUTOSCALING = 'application-autoscaling'
AWS_CLIENT_SECRETSMANAGER = 'secretsmanager'
AWS_CLIENT_BUDGETS = 'budgets'
AWS_CLIENT_SES = 'ses'
AWS_CLIENT_SQS = 'sqs'
AWS_CLIENT_SERVICE_QUOTAS = 'service-quotas'
AWS_CLIENT_PRICING = 'pricing'
AWS_CLIENT_CLOUDWATCH = 'cloudwatch'
AWS_CLIENT_CLOUDWATCHLOGS = 'logs'
AWS_CLIENT_ES = 'es'
AWS_CLIENT_DS = 'ds'
AWS_CLIENT_FSX = 'fsx'
AWS_CLIENT_EFS = 'efs'
AWS_CLIENT_STS = 'sts'
AWS_CLIENT_ROUTE53 = 'route53'
AWS_CLIENT_EVENTS = 'events'
AWS_CLIENT_SSM = 'ssm'
AWS_CLIENT_ACM = 'acm'
AWS_CLIENT_DYNAMODB = 'dynamodb'
AWS_CLIENT_COGNITO_IDP = 'cognito-idp'
AWS_CLIENT_KINESIS_STREAM = 'kinesis'
AWS_RESOURCE_DYNAMODB_TABLE = 'dynamodb.table'
AWS_RESOURCE_S3_BUCKET = 's3.bucket'
AWS_CLIENT_RESOURCE_GROUPS_TAGGING_API = 'resourcegroupstaggingapi'
AWS_CLIENT_BACKUP = 'backup'
AWS_CLIENT_LAMBDA = 'lambda'

SUPPORTED_CLIENTS = {
    AWS_CLIENT_S3,
    AWS_RESOURCE_S3_BUCKET,
    AWS_CLIENT_EC2,
    AWS_CLIENT_LAMBDA,
    AWS_CLIENT_ELBV2,
    AWS_CLIENT_IAM,
    AWS_CLIENT_CLOUDFORMATION,
    AWS_CLIENT_APPLICATION_AUTOSCALING,
    AWS_CLIENT_AUTOSCALING,
    AWS_CLIENT_SECRETSMANAGER,
    AWS_CLIENT_BUDGETS,
    AWS_CLIENT_SES,
    AWS_CLIENT_SQS,
    AWS_CLIENT_SSM,
    AWS_CLIENT_SERVICE_QUOTAS,
    AWS_CLIENT_PRICING,
    AWS_CLIENT_CLOUDWATCH,
    AWS_CLIENT_CLOUDWATCHLOGS,
    AWS_CLIENT_ES,
    AWS_CLIENT_EVENTS,
    AWS_CLIENT_DS,
    AWS_CLIENT_FSX,
    AWS_CLIENT_EFS,
    AWS_CLIENT_ROUTE53,
    AWS_CLIENT_STS,
    AWS_CLIENT_ACM,
    AWS_CLIENT_DYNAMODB,
    AWS_RESOURCE_DYNAMODB_TABLE,
    AWS_CLIENT_COGNITO_IDP,
    AWS_CLIENT_KINESIS_STREAM,
    AWS_CLIENT_RESOURCE_GROUPS_TAGGING_API,
    AWS_CLIENT_BACKUP,
    AWS_CLIENT_LAMBDA
}

DEFAULT_PRICING_API_REGION = 'us-east-1'


class AwsServiceEndpoint(SocaBaseModel):
    service_name: Optional[str]
    endpoint_url: Optional[str]

    def __str__(self):
        return f'Service: {self.service_name}, Endpoint Url: {self.endpoint_url}'


class AWSClientProviderOptions(SocaBaseModel):
    profile: Optional[str]
    region: Optional[str]
    pricing_api_region: Optional[str]
    endpoints: Optional[List[AwsServiceEndpoint]]

    @staticmethod
    def default():
        return AWSClientProviderOptions(
            profile=None,
            region=None,
            pricing_api_region=None
        )


class AwsClientProvider(AwsClientProviderProtocol):
    def __init__(self, options: AWSClientProviderOptions = None):
        self._clients: Dict[str, Any] = {}
        self._aws_client_lock = RLock()

        self._aws_endpoints = AwsEndpoints()
        self._instance_metadata = InstanceMetadataUtil()

        if options is None:
            self.options = AWSClientProviderOptions.default()
        else:
            self.options = options

        self._session = Utils.create_boto_session(
            aws_region=self.options.region,
            aws_profile=self.options.profile
        )

    def get_service_endpoint_url(self, service_name: str) -> Optional[AwsServiceEndpoint]:
        if self.options is None:
            return None
        if self.options.endpoints is None:
            return None
        for endpoint in self.options.endpoints:
            if endpoint.service_name == service_name:
                return endpoint
        return None

    def _get_or_build_aws_client(self, service_name, **kwargs):

        region_name = None
        if 'region_name' in kwargs:
            region_name = kwargs['region_name']
        if Utils.is_empty(region_name):
            region_name = self.options.region
        if Utils.is_empty(region_name):
            region_name = self._session.region_name

        if region_name:
            client_key = f'{service_name}.{region_name}'
        else:
            client_key = service_name

        if client_key in self._clients:
            return self._clients[client_key]

        try:
            self._aws_client_lock.acquire()

            # check again
            if client_key in self._clients:
                return self._clients[client_key]

            if service_name in (AWS_RESOURCE_DYNAMODB_TABLE, AWS_RESOURCE_S3_BUCKET):

                config = None

                if service_name == AWS_RESOURCE_DYNAMODB_TABLE:
                    inferred_service_name = AWS_CLIENT_DYNAMODB
                elif service_name == AWS_RESOURCE_S3_BUCKET:
                    inferred_service_name = AWS_CLIENT_S3
                    config = Config(signature_version='s3v4')
                else:
                    raise exceptions.general_exception(f'aws boto3 resource not implemented for service name: {service_name}')

                aws_endpoint = self.get_service_endpoint_url(inferred_service_name)
                client = self._session.resource(
                    service_name=inferred_service_name,
                    region_name=region_name,
                    endpoint_url=aws_endpoint.endpoint_url if aws_endpoint is not None else None,
                    config=config
                )

            else:
                config = None
                if service_name == AWS_CLIENT_S3:
                    config = Config(signature_version='s3v4')

                aws_endpoint = self.get_service_endpoint_url(service_name)
                client = self._session.client(
                    service_name=service_name,
                    region_name=region_name,
                    endpoint_url=aws_endpoint.endpoint_url if aws_endpoint is not None else None,
                    config=config
                )

            self._clients[client_key] = client
            return client
        finally:
            self._aws_client_lock.release()

    def aws_endpoints(self) -> AwsEndpoints:
        return self._aws_endpoints

    def aws_partition(self) -> str:
        return self._session.get_partition_for_region(self.aws_region())

    def aws_region(self) -> str:
        return Utils.get_as_string(self.options.region, self._session.region_name)

    def aws_account_id(self) -> str:
        result = self.sts().get_caller_identity()
        return Utils.get_value_as_string('Account', result)

    def aws_dns_suffix(self) -> str:
        partition = self.aws_endpoints().get_partition(self.aws_partition())
        return partition.dns_suffix

    def aws_profile(self) -> str:
        return self.options.profile

    def instance_metadata(self) -> InstanceMetadataUtil:
        return self._instance_metadata

    def is_running_in_ec2(self) -> bool:
        return self._instance_metadata.is_running_in_ec2()

    def are_credentials_expired(self) -> bool:
        credentials = self._session.get_credentials()
        if credentials.method == 'shared-credentials-file':
            try:
                self.aws_account_id()
                return False
            except botocore.exceptions.ClientError as e:
                if e.response['Error']['Code'] == 'ExpiredToken':
                    return True
                else:
                    raise e
        else:
<<<<<<< HEAD
            if (isinstance(credentials,DeferredRefreshableCredentials) 
                    and (credentials._expiry_time is None)):
                return False
=======
            # To prevent a dead loop for SSO credentials
            if isinstance(credentials, DeferredRefreshableCredentials):
                credentials.get_frozen_credentials()
>>>>>>> 6ce927e7
            return credentials.refresh_needed(refresh_in=30)

    def supported_clients(self) -> Set[str]:
        return SUPPORTED_CLIENTS

    def get_client(self, service_name: str, **kwargs):
        if service_name not in SUPPORTED_CLIENTS:
            raise exceptions.general_exception(f'AWS Client: "{service_name}" not supported.')
        return self._get_or_build_aws_client(service_name=service_name, **kwargs)

    def ssm(self):
        return self.get_client(service_name=AWS_CLIENT_SSM)

    def eventbridge(self):
        return self.get_client(service_name=AWS_CLIENT_EVENTS)

    def s3(self):
        return self.get_client(service_name=AWS_CLIENT_S3)

    def s3_bucket(self):
        return self.get_client(service_name=AWS_RESOURCE_S3_BUCKET)

    def route53(self):
        return self.get_client(service_name=AWS_CLIENT_ROUTE53)

    def ec2(self):
        return self.get_client(service_name=AWS_CLIENT_EC2)

    def lambda_(self):
        return self.get_client(service_name=AWS_CLIENT_LAMBDA)

    def elbv2(self):
        return self.get_client(service_name=AWS_CLIENT_ELBV2)

    def iam(self):
        return self.get_client(service_name=AWS_CLIENT_IAM)

    def cloudformation(self):
        return self.get_client(service_name=AWS_CLIENT_CLOUDFORMATION)

    def application_autoscaling(self):
        return self.get_client(service_name=AWS_CLIENT_APPLICATION_AUTOSCALING)

    def autoscaling(self):
        return self.get_client(service_name=AWS_CLIENT_AUTOSCALING)

    def secretsmanager(self):
        return self.get_client(service_name=AWS_CLIENT_SECRETSMANAGER)

    def budgets(self):
        return self.get_client(service_name=AWS_CLIENT_BUDGETS)

    def ses(self, region_name: str = None):
        return self.get_client(service_name=AWS_CLIENT_SES, region_name=region_name)

    def service_quotas(self):
        return self.get_client(service_name=AWS_CLIENT_SERVICE_QUOTAS)

    def pricing(self):
        pricing_api_region = Utils.get_as_string(self.options.pricing_api_region, DEFAULT_PRICING_API_REGION)
        return self.get_client(service_name=AWS_CLIENT_PRICING, region_name=pricing_api_region)

    def sqs(self):
        return self.get_client(service_name=AWS_CLIENT_SQS)

    def cloudwatch(self):
        return self.get_client(service_name=AWS_CLIENT_CLOUDWATCH)

    def logs(self):
        return self.get_client(service_name=AWS_CLIENT_CLOUDWATCHLOGS)

    def efs(self):
        return self.get_client(service_name=AWS_CLIENT_EFS)

    def fsx(self):
        return self.get_client(service_name=AWS_CLIENT_FSX)

    def ds(self):
        return self.get_client(service_name=AWS_CLIENT_DS)

    def es(self):
        return self.get_client(service_name=AWS_CLIENT_ES)

    def sts(self):
        return self.get_client(service_name=AWS_CLIENT_STS)

    def acm(self):
        return self.get_client(service_name=AWS_CLIENT_ACM)

    def dynamodb(self):
        return self.get_client(service_name=AWS_CLIENT_DYNAMODB)

    def dynamodb_table(self):
        return self.get_client(service_name=AWS_RESOURCE_DYNAMODB_TABLE)

    def cognito_idp(self):
        return self.get_client(service_name=AWS_CLIENT_COGNITO_IDP)

    def kinesis(self):
        return self.get_client(service_name=AWS_CLIENT_KINESIS_STREAM)

    def resource_groups_tagging_api(self):
        return self.get_client(service_name=AWS_CLIENT_RESOURCE_GROUPS_TAGGING_API)

    def backup(self):
        return self.get_client(service_name=AWS_CLIENT_BACKUP)

    def aws_lambda(self):
        return self.get_client(service_name=AWS_CLIENT_LAMBDA)<|MERGE_RESOLUTION|>--- conflicted
+++ resolved
@@ -246,15 +246,9 @@
                 else:
                     raise e
         else:
-<<<<<<< HEAD
-            if (isinstance(credentials,DeferredRefreshableCredentials) 
-                    and (credentials._expiry_time is None)):
-                return False
-=======
             # To prevent a dead loop for SSO credentials
             if isinstance(credentials, DeferredRefreshableCredentials):
                 credentials.get_frozen_credentials()
->>>>>>> 6ce927e7
             return credentials.refresh_needed(refresh_in=30)
 
     def supported_clients(self) -> Set[str]:
